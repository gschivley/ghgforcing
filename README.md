# ghgforcing
<<<<<<< HEAD
**Note: Check out the examples of how to use the functions in ghgforcing**
=======
**Note: Check out the example Jupyter notebook for how to use `CO2` and `CH4` functions**
>>>>>>> 1b731091

Python package to calculating forcing from continuous GHG emissions. All calculations are
based on equations and parameters in the 2013 IPCC AR5 report. As such, the model does not
account for changing background concentrations. But all results are consistant with the 
GWP values published in AR5.

The main functions are `CO2` and `CH4`. It should be easy to add in full functions for
N2O and SF6.

## Methane options
The `CH4` function can account for a couple of different indirect effects:
- Decomposition of fossil CH4 to CO2
- Climate-carbon feedbacks from increased temperatures caused by CH4 emissions

## Uncertainty
A large effort has been put into including uncertainty for every parameter possible. This
includes:
- Uncertainty in the [Joos et al](http://www.atmos-chem-phys.net/13/2793/2013/) CO2 IRF,
calculated by [Olivie and Peters](http://www.earth-syst-dynam.net/4/267/2013/)
- The radiative efficiencies of CO2 and CH4
- The adjusted lifetime of CH4
- The indirect forcing adders to CH4 from tropospheric ozone and stratospheric water vapor
- The fraction of CH4 that oxidizes to CO2
- The size of climate-carbon feedback effects<|MERGE_RESOLUTION|>--- conflicted
+++ resolved
@@ -1,9 +1,6 @@
 # ghgforcing
-<<<<<<< HEAD
+
 **Note: Check out the examples of how to use the functions in ghgforcing**
-=======
-**Note: Check out the example Jupyter notebook for how to use `CO2` and `CH4` functions**
->>>>>>> 1b731091
 
 Python package to calculating forcing from continuous GHG emissions. All calculations are
 based on equations and parameters in the 2013 IPCC AR5 report. As such, the model does not
